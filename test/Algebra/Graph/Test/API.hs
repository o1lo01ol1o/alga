{-# LANGUAGE ConstrainedClassMethods, RankNTypes #-}
-----------------------------------------------------------------------------
-- |
-- Module     : Algebra.Graph.Test.API
-- Copyright  : (c) Andrey Mokhov 2016-2018
-- License    : MIT (see the file LICENSE)
-- Maintainer : andrey.mokhov@gmail.com
-- Stability  : experimental
--
-- Graph manipulation API used for generic testing.
-----------------------------------------------------------------------------
module Algebra.Graph.Test.API
        (
    -- * Graph manipulation API
          GraphAPI(..)
        )
where

import           Data.Tree

import           Algebra.Graph.Class            ( Graph(..) )
import           Algebra.Graph.Label         ( Dioid(..) )

import qualified Algebra.Graph.Labelled.AdjacencyMap
                                               as LabelledAdjacencyMap
import qualified Algebra.Graph.Labelled.AdjacencyMap.Internal
                                               as LabelledAdjacencyMap
import qualified Algebra.Graph                 as Graph
import qualified Algebra.Graph.AdjacencyMap    as AdjacencyMap
import qualified Algebra.Graph.AdjacencyMap.Internal
                                               as AdjacencyMap
import qualified Algebra.Graph.Fold            as Fold
import qualified Algebra.Graph.HigherKinded.Class
                                               as HClass
import qualified Algebra.Graph.AdjacencyIntMap as AdjacencyIntMap
import qualified Algebra.Graph.AdjacencyIntMap.Internal
                                               as AdjacencyIntMap
import qualified Algebra.Graph.Relation        as Relation
import qualified Data.Set                      as Set
import qualified Data.IntSet                   as IntSet

class Graph g => GraphAPI g where
    edge                 :: Vertex g -> Vertex g -> g
    edge                 = notImplemented
    vertices             :: [Vertex g] -> g
    vertices             = notImplemented
    edges                :: [(Vertex g, Vertex g)] -> g
    edges                = notImplemented
    overlays             :: [g] -> g
    overlays             = notImplemented
    connects             :: [g] -> g
    connects             = notImplemented
    fromAdjacencySets    :: [(Vertex g, Set.Set (Vertex g))] -> g
    fromAdjacencySets    = notImplemented
    fromAdjacencyIntSets :: [(Int, IntSet.IntSet)] -> g
    fromAdjacencyIntSets = notImplemented
    isSubgraphOf         :: g -> g -> Bool
    isSubgraphOf         = notImplemented
    (===)                :: g -> g -> Bool
    (===)                = notImplemented
    path                 :: [Vertex g] -> g
    path                 = notImplemented
    circuit              :: [Vertex g] -> g
    circuit              = notImplemented
    clique               :: [Vertex g] -> g
    clique               = notImplemented
    biclique             :: [Vertex g] -> [Vertex g] -> g
    biclique             = notImplemented
    star                 :: Vertex g -> [Vertex g] -> g
    star                 = notImplemented
    stars                :: [(Vertex g, [Vertex g])] -> g
    stars                = notImplemented
    tree                 :: Tree (Vertex g) -> g
    tree                 = notImplemented
    forest               :: Forest (Vertex g) -> g
    forest               = notImplemented
    mesh                 :: Vertex g ~ (a, b) => [a] -> [b] -> g
    mesh                 = notImplemented
    torus                :: Vertex g ~ (a, b) => [a] -> [b] -> g
    torus                = notImplemented
    deBruijn             :: Vertex g ~ [a] => Int -> [a] -> g
    deBruijn             = notImplemented
    removeVertex         :: Vertex g -> g -> g
    removeVertex         = notImplemented
    removeEdge           :: Vertex g -> Vertex g -> g -> g
    removeEdge           = notImplemented
    replaceVertex        :: Vertex g -> Vertex g -> g -> g
    replaceVertex        = notImplemented
    mergeVertices        :: (Vertex g -> Bool) -> Vertex g -> g -> g
    mergeVertices        = notImplemented
    splitVertex          :: Vertex g -> [Vertex g] -> g -> g
    splitVertex          = notImplemented
    transpose            :: g -> g
    transpose            = notImplemented
    gmap                 :: Vertex g ~ Int => (Int -> Int) -> g -> g
    gmap                 = notImplemented
    induce               :: (Vertex g -> Bool) -> g -> g
    induce               = notImplemented
    bind                 :: Vertex g ~ Int => g -> (Int -> g) -> g
    bind                 = notImplemented
    simplify             :: g -> g
    simplify             = notImplemented
    box                  :: forall a b f. (Vertex (f a) ~ a, Vertex (f b) ~ b, Vertex (f (a, b)) ~ (a, b), g ~ f (a, b)) => f a -> f b -> f (a, b)
    box                  = notImplemented

notImplemented :: a
notImplemented = error "Not implemented"

instance Ord a => GraphAPI (AdjacencyMap.AdjacencyMap a) where
    edge              = AdjacencyMap.edge
    vertices          = AdjacencyMap.vertices
    edges             = AdjacencyMap.edges
    overlays          = AdjacencyMap.overlays
    connects          = AdjacencyMap.connects
    fromAdjacencySets = AdjacencyMap.fromAdjacencySets
    isSubgraphOf      = AdjacencyMap.isSubgraphOf
    path              = AdjacencyMap.path
    circuit           = AdjacencyMap.circuit
    clique            = AdjacencyMap.clique
    biclique          = AdjacencyMap.biclique
    star              = AdjacencyMap.star
    stars             = AdjacencyMap.stars
    tree              = AdjacencyMap.tree
    forest            = AdjacencyMap.forest
    removeVertex      = AdjacencyMap.removeVertex
    removeEdge        = AdjacencyMap.removeEdge
    replaceVertex     = AdjacencyMap.replaceVertex
    mergeVertices     = AdjacencyMap.mergeVertices
    transpose         = AdjacencyMap.transpose
    gmap              = AdjacencyMap.gmap
    induce            = AdjacencyMap.induce

instance Ord a => GraphAPI (Fold.Fold a) where
    edge          = Fold.edge
    vertices      = Fold.vertices
    edges         = Fold.edges
    overlays      = Fold.overlays
    connects      = Fold.connects
    isSubgraphOf  = Fold.isSubgraphOf
    path          = Fold.path
    circuit       = Fold.circuit
    clique        = Fold.clique
    biclique      = Fold.biclique
    star          = Fold.star
    stars         = Fold.stars
    tree          = HClass.tree
    forest        = HClass.forest
    mesh          = HClass.mesh
    torus         = HClass.torus
    deBruijn      = HClass.deBruijn
    removeVertex  = Fold.removeVertex
    removeEdge    = Fold.removeEdge
    replaceVertex = HClass.replaceVertex
    mergeVertices = HClass.mergeVertices
    splitVertex   = HClass.splitVertex
    transpose     = Fold.transpose
    gmap          = fmap
    induce        = Fold.induce
    bind          = (>>=)
    simplify      = Fold.simplify
    box           = HClass.box

instance Ord a => GraphAPI (Graph.Graph a) where
    edge          = Graph.edge
    vertices      = Graph.vertices
    edges         = Graph.edges
    overlays      = Graph.overlays
    connects      = Graph.connects
    isSubgraphOf  = Graph.isSubgraphOf
    (===)         = (Graph.===)
    path          = Graph.path
    circuit       = Graph.circuit
    clique        = Graph.clique
    biclique      = Graph.biclique
    star          = Graph.star
    stars         = Graph.stars
    tree          = Graph.tree
    forest        = Graph.forest
    mesh          = Graph.mesh
    torus         = Graph.torus
    deBruijn      = Graph.deBruijn
    removeVertex  = Graph.removeVertex
    removeEdge    = Graph.removeEdge
    replaceVertex = Graph.replaceVertex
    mergeVertices = Graph.mergeVertices
    splitVertex   = Graph.splitVertex
    transpose     = Graph.transpose
    gmap          = fmap
    induce        = Graph.induce
    bind          = (>>=)
    simplify      = Graph.simplify
    box           = Graph.box

instance GraphAPI AdjacencyIntMap.AdjacencyIntMap where
    edge                 = AdjacencyIntMap.edge
    vertices             = AdjacencyIntMap.vertices
    edges                = AdjacencyIntMap.edges
    overlays             = AdjacencyIntMap.overlays
    connects             = AdjacencyIntMap.connects
    fromAdjacencyIntSets = AdjacencyIntMap.fromAdjacencyIntSets
    isSubgraphOf         = AdjacencyIntMap.isSubgraphOf
    path                 = AdjacencyIntMap.path
    circuit              = AdjacencyIntMap.circuit
    clique               = AdjacencyIntMap.clique
    biclique             = AdjacencyIntMap.biclique
    star                 = AdjacencyIntMap.star
    stars                = AdjacencyIntMap.stars
    tree                 = AdjacencyIntMap.tree
    forest               = AdjacencyIntMap.forest
    removeVertex         = AdjacencyIntMap.removeVertex
    removeEdge           = AdjacencyIntMap.removeEdge
    replaceVertex        = AdjacencyIntMap.replaceVertex
    mergeVertices        = AdjacencyIntMap.mergeVertices
    transpose            = AdjacencyIntMap.transpose
    gmap                 = AdjacencyIntMap.gmap
    induce               = AdjacencyIntMap.induce

instance Ord a => GraphAPI (Relation.Relation a) where
<<<<<<< HEAD
    edge              = Relation.edge
    vertices          = Relation.vertices
    edges             = Relation.edges
    overlays          = Relation.overlays
    connects          = Relation.connects
    -- fromAdjacencyList = Relation.fromAdjacencyList
    isSubgraphOf      = Relation.isSubgraphOf
    -- isEmpty           = Relation.isEmpty
    -- hasVertex         = Relation.hasVertex
    -- hasEdge           = Relation.hasEdge
    -- vertexCount       = Relation.vertexCount
    -- edgeCount         = Relation.edgeCount
    -- vertexList        = Relation.vertexList
    -- edgeList          = Relation.edgeList
    -- preSet            = Relation.preSet
    -- postSet           = Relation.postSet
    -- adjacencyList     = AdjacencyMap.adjacencyList . Class.toGraph
    -- vertexSet         = Relation.vertexSet
    -- vertexIntSet      = IntSet.fromAscList . Set.toAscList . Relation.vertexSet
    -- edgeSet           = Relation.edgeSet
    path              = Relation.path
    circuit           = Relation.circuit
    clique            = Relation.clique
    biclique          = Relation.biclique
    star              = Relation.star
    starTranspose     = Relation.starTranspose
    tree              = Relation.tree
    forest            = Relation.forest
    removeVertex      = Relation.removeVertex
    removeEdge        = Relation.removeEdge
    replaceVertex     = Relation.replaceVertex
    mergeVertices     = Relation.mergeVertices
    transpose         = Relation.transpose
    gmap              = Relation.gmap
    induce            = Relation.induce

instance (Ord a, Dioid e, Eq e) => GraphAPI (LabelledAdjacencyMap.AdjacencyMap a e) where
    edge              = LabelledAdjacencyMap.edge
    vertices          = LabelledAdjacencyMap.vertices
    edges             = LabelledAdjacencyMap.edges
    overlays          = LabelledAdjacencyMap.overlays
    connects          = LabelledAdjacencyMap.connects
    fromAdjacencySets = LabelledAdjacencyMap.fromAdjacencySets
    isSubgraphOf      = LabelledAdjacencyMap.isSubgraphOf
    path              = LabelledAdjacencyMap.path
    circuit           = LabelledAdjacencyMap.circuit
    clique            = LabelledAdjacencyMap.clique
    biclique          = LabelledAdjacencyMap.biclique
    star              = LabelledAdjacencyMap.star
    stars             = LabelledAdjacencyMap.stars
    starTranspose     = LabelledAdjacencyMap.starTranspose
    tree              = LabelledAdjacencyMap.tree
    forest            = LabelledAdjacencyMap.forest
    removeVertex      = LabelledAdjacencyMap.removeVertex
    removeEdge        = LabelledAdjacencyMap.removeEdge
    replaceVertex     = LabelledAdjacencyMap.replaceVertex
    mergeVertices     = LabelledAdjacencyMap.mergeVertices
    transpose         = LabelledAdjacencyMap.transpose
    gmap              = LabelledAdjacencyMap.gmap
    induce            = LabelledAdjacencyMap.induce
=======
    edge          = Relation.edge
    vertices      = Relation.vertices
    edges         = Relation.edges
    overlays      = Relation.overlays
    connects      = Relation.connects
    isSubgraphOf  = Relation.isSubgraphOf
    path          = Relation.path
    circuit       = Relation.circuit
    clique        = Relation.clique
    biclique      = Relation.biclique
    star          = Relation.star
    stars         = Relation.stars
    tree          = Relation.tree
    forest        = Relation.forest
    removeVertex  = Relation.removeVertex
    removeEdge    = Relation.removeEdge
    replaceVertex = Relation.replaceVertex
    mergeVertices = Relation.mergeVertices
    transpose     = Relation.transpose
    gmap          = Relation.gmap
    induce        = Relation.induce
>>>>>>> a641e907
<|MERGE_RESOLUTION|>--- conflicted
+++ resolved
@@ -216,68 +216,6 @@
     induce               = AdjacencyIntMap.induce
 
 instance Ord a => GraphAPI (Relation.Relation a) where
-<<<<<<< HEAD
-    edge              = Relation.edge
-    vertices          = Relation.vertices
-    edges             = Relation.edges
-    overlays          = Relation.overlays
-    connects          = Relation.connects
-    -- fromAdjacencyList = Relation.fromAdjacencyList
-    isSubgraphOf      = Relation.isSubgraphOf
-    -- isEmpty           = Relation.isEmpty
-    -- hasVertex         = Relation.hasVertex
-    -- hasEdge           = Relation.hasEdge
-    -- vertexCount       = Relation.vertexCount
-    -- edgeCount         = Relation.edgeCount
-    -- vertexList        = Relation.vertexList
-    -- edgeList          = Relation.edgeList
-    -- preSet            = Relation.preSet
-    -- postSet           = Relation.postSet
-    -- adjacencyList     = AdjacencyMap.adjacencyList . Class.toGraph
-    -- vertexSet         = Relation.vertexSet
-    -- vertexIntSet      = IntSet.fromAscList . Set.toAscList . Relation.vertexSet
-    -- edgeSet           = Relation.edgeSet
-    path              = Relation.path
-    circuit           = Relation.circuit
-    clique            = Relation.clique
-    biclique          = Relation.biclique
-    star              = Relation.star
-    starTranspose     = Relation.starTranspose
-    tree              = Relation.tree
-    forest            = Relation.forest
-    removeVertex      = Relation.removeVertex
-    removeEdge        = Relation.removeEdge
-    replaceVertex     = Relation.replaceVertex
-    mergeVertices     = Relation.mergeVertices
-    transpose         = Relation.transpose
-    gmap              = Relation.gmap
-    induce            = Relation.induce
-
-instance (Ord a, Dioid e, Eq e) => GraphAPI (LabelledAdjacencyMap.AdjacencyMap a e) where
-    edge              = LabelledAdjacencyMap.edge
-    vertices          = LabelledAdjacencyMap.vertices
-    edges             = LabelledAdjacencyMap.edges
-    overlays          = LabelledAdjacencyMap.overlays
-    connects          = LabelledAdjacencyMap.connects
-    fromAdjacencySets = LabelledAdjacencyMap.fromAdjacencySets
-    isSubgraphOf      = LabelledAdjacencyMap.isSubgraphOf
-    path              = LabelledAdjacencyMap.path
-    circuit           = LabelledAdjacencyMap.circuit
-    clique            = LabelledAdjacencyMap.clique
-    biclique          = LabelledAdjacencyMap.biclique
-    star              = LabelledAdjacencyMap.star
-    stars             = LabelledAdjacencyMap.stars
-    starTranspose     = LabelledAdjacencyMap.starTranspose
-    tree              = LabelledAdjacencyMap.tree
-    forest            = LabelledAdjacencyMap.forest
-    removeVertex      = LabelledAdjacencyMap.removeVertex
-    removeEdge        = LabelledAdjacencyMap.removeEdge
-    replaceVertex     = LabelledAdjacencyMap.replaceVertex
-    mergeVertices     = LabelledAdjacencyMap.mergeVertices
-    transpose         = LabelledAdjacencyMap.transpose
-    gmap              = LabelledAdjacencyMap.gmap
-    induce            = LabelledAdjacencyMap.induce
-=======
     edge          = Relation.edge
     vertices      = Relation.vertices
     edges         = Relation.edges
@@ -298,5 +236,4 @@
     mergeVertices = Relation.mergeVertices
     transpose     = Relation.transpose
     gmap          = Relation.gmap
-    induce        = Relation.induce
->>>>>>> a641e907
+    induce        = Relation.induce