{-# LANGUAGE ConstrainedClassMethods #-}
-----------------------------------------------------------------------------
-- |
-- Module     : Algebra.Graph.ToGraph
-- Copyright  : (c) Andrey Mokhov 2016-2018
-- License    : MIT (see the file LICENSE)
-- Maintainer : andrey.mokhov@gmail.com
-- Stability  : experimental
--
-- __Alga__ is a library for algebraic construction and manipulation of graphs
-- in Haskell. See <https://github.com/snowleopard/alga-paper this paper> for the
-- motivation behind the library, the underlying theory, and implementation details.
--
-- This module defines the type class 'ToGraph' for capturing data types that
-- can be converted to algebraic graphs. To make an instance of this class you
-- need to define just a single method ('toGraph' or 'foldg'), which gives you
-- access to many other useful methods for free. This type class is similar to
-- the standard "Data.Foldable" defined for lists.
--
-----------------------------------------------------------------------------
module Algebra.Graph.ToGraph
        ( ToGraph(..)
        )
where

import           Prelude                        ( )
import           Prelude.Compat

import           Data.IntMap                    ( IntMap )
import           Data.IntSet                    ( IntSet )
import           Data.Map                       ( Map )
import           Data.Set                       ( Set )
import           Data.Tree

import qualified Algebra.Graph                 as G
import qualified Algebra.Graph.AdjacencyMap    as AM
import qualified Algebra.Graph.AdjacencyMap.Internal
                                               as AM
import qualified Algebra.Graph.Labelled.AdjacencyMap
                                               as LAM
import qualified Algebra.Graph.Labelled.AdjacencyMap.Internal
                                               as LAM
import qualified Algebra.Graph.AdjacencyIntMap as AIM
import qualified Algebra.Graph.AdjacencyIntMap.Internal
                                               as AIM
import qualified Algebra.Graph.Relation        as R
import           Algebra.Graph.Label         ( Dioid )
import qualified Data.IntMap                   as IntMap
import qualified Data.IntSet                   as IntSet
import qualified Data.Map                      as Map
import qualified Data.Set                      as Set

-- | The 'ToGraph' type class captures data types that can be converted to
-- algebraic graphs.
class ToGraph t where
    {-# MINIMAL toGraph | foldg #-}
    type ToVertex t

    -- | Convert a value to the corresponding algebraic graph, see "Algebra.Graph".
    --
    -- @
    -- toGraph == 'foldg' 'G.Empty' 'G.Vertex' 'G.Overlay' 'G.Connect'
    -- @
    toGraph :: t -> G.Graph (ToVertex t)
    toGraph = foldg G.Empty G.Vertex G.Overlay G.Connect

    -- | The method 'foldg' is used for generalised graph folding. It collapses
    -- a given value by applying the provided graph construction primitives. The
    -- order of arguments is: empty, vertex, overlay and connect, and it is
    -- assumed that the arguments satisfy the axioms of the graph algebra.
    --
    -- @
    -- foldg == Algebra.Graph.'G.foldg' . 'toGraph'
    -- @
    foldg :: r -> (ToVertex t -> r) -> (r -> r -> r) -> (r -> r -> r) -> t -> r
    foldg e v o c = G.foldg e v o c . toGraph

    -- | Check if a graph is empty.
    --
    -- @
    -- isEmpty == 'foldg' True (const False) (&&) (&&)
    -- @
    isEmpty :: t -> Bool
    isEmpty = foldg True (const False) (&&) (&&)

    -- | The /size/ of a graph, i.e. the number of leaves of the expression
    -- including 'empty' leaves.
    --
    -- @
    -- size == 'foldg' 1 (const 1) (+) (+)
    -- @
    size :: t -> Int
    size = foldg 1 (const 1) (+) (+)

    -- | Check if a graph contains a given vertex.
    --
    -- @
    -- hasVertex x == 'foldg' False (==x) (||) (||)
    -- @
    hasVertex :: Eq (ToVertex t) => ToVertex t -> t -> Bool
    hasVertex x = foldg False (==x) (||) (||)

    -- | Check if a graph contains a given edge.
    --
    -- @
    -- hasEdge x y == Algebra.Graph.'G.hasEdge' x y . 'toGraph'
    -- @
    hasEdge :: Eq (ToVertex t) => ToVertex t -> ToVertex t -> t -> Bool
    hasEdge x y = G.hasEdge x y . toGraph

    -- | The number of vertices in a graph.
    --
    -- @
    -- vertexCount == Set.'Set.size' . 'vertexSet'
    -- @
    vertexCount :: Ord (ToVertex t) => t -> Int
    vertexCount = Set.size . vertexSet

    -- | The number of edges in a graph.
    --
    -- @
    -- edgeCount == Set.'Set.size' . 'edgeSet'
    -- @
    edgeCount :: Ord (ToVertex t) => t -> Int
    edgeCount = AM.edgeCount . toAdjacencyMap

    -- | The sorted list of vertices of a given graph.
    --
    -- @
    -- vertexList == Set.'Set.toAscList' . 'vertexSet'
    -- @
    vertexList :: Ord (ToVertex t) => t -> [ToVertex t]
    vertexList = Set.toAscList . vertexSet

    -- | The sorted list of edges of a graph.
    --
    -- @
    -- edgeList == Set.'Set.toAscList' . 'edgeSet'
    -- @
    edgeList :: Ord (ToVertex t) => t -> [(ToVertex t, ToVertex t)]
    edgeList = AM.edgeList . toAdjacencyMap

    -- | The set of vertices of a graph.
    --
    -- @
    -- vertexSet == 'foldg' Set.'Set.empty' Set.'Set.singleton' Set.'Set.union' Set.'Set.union'
    -- @
    vertexSet :: Ord (ToVertex t) => t -> Set (ToVertex t)
    vertexSet = foldg Set.empty Set.singleton Set.union Set.union

    -- | The set of vertices of a graph. Like 'vertexSet' but specialised for
    -- graphs with vertices of type 'Int'.
    --
    -- @
    -- vertexIntSet == 'foldg' IntSet.'IntSet.empty' IntSet.'IntSet.singleton' IntSet.'IntSet.union' IntSet.'IntSet.union'
    -- @
    vertexIntSet :: ToVertex t ~ Int => t -> IntSet
    vertexIntSet = foldg IntSet.empty IntSet.singleton IntSet.union IntSet.union

    -- | The set of edges of a graph.
    --
    -- @
    -- edgeSet == Algebra.Graph.AdjacencyMap.'AM.edgeSet' . 'toAdjacencyMap'
    -- @
    edgeSet :: Ord (ToVertex t) => t -> Set (ToVertex t, ToVertex t)
    edgeSet = AM.edgeSet . toAdjacencyMap

    -- | The /preset/ of a vertex is the set of its /direct predecessors/.
    --
    -- @
    -- preSet x == Algebra.Graph.AdjacencyMap.'AM.preSet' x . 'toAdjacencyMap'
    -- @
    preSet :: Ord (ToVertex t) => ToVertex t -> t -> Set (ToVertex t)
    preSet x = AM.postSet x . toAdjacencyMapTranspose

    -- | The /preset/ (here @preIntSet@) of a vertex is the set of its
    -- /direct predecessors/. Like 'preSet' but specialised for graphs with
    -- vertices of type 'Int'.
    --
    -- @
    -- preIntSet x == Algebra.Graph.AdjacencyIntMap.'AIM.preIntSet' x . 'toAdjacencyIntMap'
    -- @
    preIntSet :: ToVertex t ~ Int => Int -> t -> IntSet
    preIntSet x = AIM.postIntSet x . toAdjacencyIntMapTranspose

    -- | The /postset/ of a vertex is the set of its /direct successors/.
    --
    -- @
    -- postSet x == Algebra.Graph.AdjacencyMap.'AM.postSet' x . 'toAdjacencyMap'
    -- @
    postSet :: Ord (ToVertex t) => ToVertex t -> t -> Set (ToVertex t)
    postSet x = AM.postSet x . toAdjacencyMap

    -- | The /postset/ (here @postIntSet@) of a vertex is the set of its
    -- /direct successors/. Like 'postSet' but specialised for graphs with
    -- vertices of type 'Int'.
    --
    -- @
    -- postIntSet x == Algebra.Graph.AdjacencyIntMap.'AIM.postIntSet' x . 'toAdjacencyIntMap'
    -- @
    postIntSet :: ToVertex t ~ Int => Int -> t -> IntSet
    postIntSet x = AIM.postIntSet x . toAdjacencyIntMap

    -- | The sorted /adjacency list/ of a graph.
    --
    -- @
    -- adjacencyList == Algebra.Graph.AdjacencyMap.'AM.adjacencyList' . 'toAdjacencyMap'
    -- @
    adjacencyList :: Ord (ToVertex t) => t -> [(ToVertex t, [ToVertex t])]
    adjacencyList = AM.adjacencyList . toAdjacencyMap

    -- | The /adjacency map/ of a graph: each vertex is associated with a set
    -- of its /direct successors/.
    --
    -- @
    -- adjacencyMap == Algebra.Graph.AdjacencyMap.'Algebra.Graph.AdjacencyMap.adjacencyMap' . 'toAdjacencyMap'
    -- @
    adjacencyMap :: Ord (ToVertex t) => t -> Map (ToVertex t) (Set (ToVertex t))
    adjacencyMap = AM.adjacencyMap . toAdjacencyMap

    -- | The /adjacency map/ of a graph: each vertex is associated with a set
    -- of its /direct successors/. Like 'adjacencyMap' but specialised for
    -- graphs with vertices of type 'Int'.
    --
    -- @
    -- adjacencyIntMap == Algebra.Graph.AdjacencyIntMap.'Algebra.Graph.AdjacencyIntMap.adjacencyIntMap' . 'toAdjacencyIntMap'
    -- @
    adjacencyIntMap :: ToVertex t ~ Int => t -> IntMap IntSet
    adjacencyIntMap = AIM.adjacencyIntMap . toAdjacencyIntMap

    -- | The transposed /adjacency map/ of a graph: each vertex is associated
    -- with a set of its /direct predecessors/.
    --
    -- @
    -- adjacencyMapTranspose == Algebra.Graph.AdjacencyMap.'Algebra.Graph.AdjacencyMap.adjacencyMap' . 'toAdjacencyMapTranspose'
    -- @
    adjacencyMapTranspose :: Ord (ToVertex t) => t -> Map (ToVertex t) (Set (ToVertex t))
    adjacencyMapTranspose = AM.adjacencyMap . toAdjacencyMapTranspose

    -- | The transposed /adjacency map/ of a graph: each vertex is associated
    -- with a set of its /direct predecessors/. Like 'adjacencyMapTranspose' but
    -- specialised for graphs with vertices of type 'Int'.
    --
    -- @
    -- adjacencyIntMapTranspose == Algebra.Graph.AdjacencyIntMap.'Algebra.Graph.AdjacencyIntMap.adjacencyIntMap' . 'toAdjacencyIntMapTranspose'
    -- @
    adjacencyIntMapTranspose :: ToVertex t ~ Int => t -> IntMap IntSet
    adjacencyIntMapTranspose = AIM.adjacencyIntMap . toAdjacencyIntMapTranspose

<<<<<<< HEAD
    -- | The transposed /labelled adjacency map/ of a graph: each vertex is associated
    -- with a set of its /direct predecessors/. Like 'adjacencyMapTranspose' but
    -- specialised for graphs with labelled edges.
    --
    -- @
    -- adjacencyIntMapTranspose == Algebra.Graph.AdjacencyIntMap.'Algebra.Graph.AdjacencyIntMap.adjacencyIntMap' . 'toAdjacencyIntMapTranspose'
    -- @
    labelledAdjacencyMapTranspose :: (Ord (ToVertex t), Dioid e) => t -> Map (ToVertex t) (Map (ToVertex t) e)
    labelledAdjacencyMapTranspose = LAM.adjacencyMap . toLabelledAdjacencyMapTranspose

    -- | Compute the /depth-first search/ forest of a graph.
=======
    -- | Compute the /depth-first search/ forest of a graph that corresponds to
    -- searching from each of the graph vertices in the 'Ord' @a@ order.
>>>>>>> a641e907
    --
    -- @
    -- dfsForest == Algebra.Graph.AdjacencyMap.'AM.dfsForest' . toAdjacencyMap
    -- @
    dfsForest :: Ord (ToVertex t) => t -> Forest (ToVertex t)
    dfsForest = AM.dfsForest . toAdjacencyMap

    -- | Compute the /depth-first search/ forest of a graph, searching from each
    -- of the given vertices in order. Note that the resulting forest does not
    -- necessarily span the whole graph, as some vertices may be unreachable.
    --
    -- @
    -- dfsForestFrom vs == Algebra.Graph.AdjacencyMap.'AM.dfsForestFrom' vs . toAdjacencyMap
    -- @
    dfsForestFrom :: Ord (ToVertex t) => [ToVertex t] -> t -> Forest (ToVertex t)
    dfsForestFrom vs = AM.dfsForestFrom vs . toAdjacencyMap

    -- | Compute the list of vertices visited by the /depth-first search/ in a
    -- graph, when searching from each of the given vertices in order.
    --
    -- @
    -- dfs vs == Algebra.Graph.AdjacencyMap.'AM.dfs' vs . toAdjacencyMap
    -- @
    dfs :: Ord (ToVertex t) => [ToVertex t] -> t -> [ToVertex t]
    dfs vs = AM.dfs vs . toAdjacencyMap

    -- | Compute the list of vertices that are /reachable/ from a given source
    -- vertex in a graph. The vertices in the resulting list appear in the
    -- /depth-first order/.
    --
    -- @
    -- reachable x == Algebra.Graph.AdjacencyMap.'AM.reachable' x . toAdjacencyMap
    -- @
    reachable :: Ord (ToVertex t) => ToVertex t -> t -> [ToVertex t]
    reachable x = AM.reachable x . toAdjacencyMap

    -- | Compute the /topological sort/ of a graph or return @Nothing@ if the
    -- graph is cyclic.
    --
    -- @
    -- topSort == Algebra.Graph.AdjacencyMap.'AM.topSort' . toAdjacencyMap
    -- @
    topSort :: Ord (ToVertex t) => t -> Maybe [ToVertex t]
    topSort = AM.topSort . toAdjacencyMap

    -- | Check if a given graph is /acyclic/.
    --
    -- @
    -- isAcyclic == Algebra.Graph.AdjacencyMap.'AM.isAcyclic' . toAdjacencyMap
    -- @
    isAcyclic :: Ord (ToVertex t) => t -> Bool
    isAcyclic = AM.isAcyclic . toAdjacencyMap

    -- | Convert a value to the corresponding 'AM.AdjacencyMap'.
    --
    -- @
    -- toAdjacencyMap == 'foldg' 'AM.empty' 'AM.vertex' 'AM.overlay' 'AM.connect'
    -- @
    toAdjacencyMap :: Ord (ToVertex t) => t -> AM.AdjacencyMap (ToVertex t)
    toAdjacencyMap = foldg AM.empty AM.vertex AM.overlay AM.connect

    -- | Convert a value to the corresponding 'LAM.AdjacencyMap'.
    --
    -- @
    -- toAdjacencyMap == 'foldg' 'LAM.empty' 'LAM.vertex' 'LAM.overlay' 'LAM.connect'
    -- @
    toLabelledAdjacencyMap :: (Ord (ToVertex t), Dioid e )=> t -> LAM.AdjacencyMap (ToVertex t) e
    toLabelledAdjacencyMap = foldg LAM.empty LAM.vertex LAM.overlay LAM.connect

    -- | Convert a value to the corresponding 'AM.AdjacencyMap' and transpose the
    -- result.
    --
    -- @
    -- toAdjacencyMapTranspose == 'foldg' 'AM.empty' 'AM.vertex' 'AM.overlay' (flip 'AM.connect')
    -- @
    toAdjacencyMapTranspose :: Ord (ToVertex t) => t -> AM.AdjacencyMap (ToVertex t)
    toAdjacencyMapTranspose = foldg AM.empty AM.vertex AM.overlay (flip AM.connect)

    -- | Convert a value to the corresponding 'AM.AdjacencyMap' and transpose the
    -- result.
    --
    -- @
    -- toAdjacencyMapTranspose == 'foldg' 'AM.empty' 'AM.vertex' 'AM.overlay' (flip 'AM.connect')
    -- @
    toLabelledAdjacencyMapTranspose :: (Ord (ToVertex t), Dioid e )=> t -> LAM.AdjacencyMap (ToVertex t) e
    toLabelledAdjacencyMapTranspose = foldg LAM.empty LAM.vertex LAM.overlay (flip LAM.connect)
    
    -- | Convert a value to the corresponding 'AIM.AdjacencyIntMap'.
    --
    -- @
    -- toAdjacencyIntMap == 'foldg' 'AIM.empty' 'AIM.vertex' 'AIM.overlay' 'AIM.connect'
    -- @
    toAdjacencyIntMap :: ToVertex t ~ Int => t -> AIM.AdjacencyIntMap
    toAdjacencyIntMap = foldg AIM.empty AIM.vertex AIM.overlay AIM.connect

    -- | Convert a value to the corresponding 'AIM.AdjacencyIntMap' and transpose
    -- the result.
    --
    -- @
    -- toAdjacencyIntMapTranspose == 'foldg' 'AIM.empty' 'AIM.vertex' 'AIM.overlay' (flip 'AIM.connect')
    -- @
    toAdjacencyIntMapTranspose :: ToVertex t ~ Int => t -> AIM.AdjacencyIntMap
    toAdjacencyIntMapTranspose = foldg AIM.empty AIM.vertex AIM.overlay (flip AIM.connect)

    -- | Check if a given forest is a valid /depth-first search/ forest of a
    -- graph.
    --
    -- @
    -- isDfsForestOf f == Algebra.Graph.AdjacencyMap.'AM.isDfsForestOf' f . toAdjacencyMap
    -- @
    isDfsForestOf :: Ord (ToVertex t) => Forest (ToVertex t) -> t -> Bool
    isDfsForestOf f = AM.isDfsForestOf f . toAdjacencyMap

    -- | Check if a given list of vertices is a valid /topological sort/ of a
    -- graph.
    --
    -- @
    -- isTopSortOf vs == Algebra.Graph.AdjacencyMap.'AM.isTopSortOf' vs . toAdjacencyMap
    -- @
    isTopSortOf :: Ord (ToVertex t) => [ToVertex t] -> t -> Bool
    isTopSortOf vs = AM.isTopSortOf vs . toAdjacencyMap

instance Ord a => ToGraph (G.Graph a) where
    type ToVertex (G.Graph a) = a
    toGraph = id
    foldg   = G.foldg
    hasEdge = G.hasEdge

instance Ord a => ToGraph (AM.AdjacencyMap a) where
    type ToVertex (AM.AdjacencyMap a) = a
    toGraph                    = G.stars
                               . map (fmap Set.toList)
                               . Map.toList
                               . AM.adjacencyMap
    isEmpty                    = AM.isEmpty
    hasVertex                  = AM.hasVertex
    hasEdge                    = AM.hasEdge
    vertexCount                = AM.vertexCount
    edgeCount                  = AM.edgeCount
    vertexList                 = AM.vertexList
    vertexSet                  = AM.vertexSet
    vertexIntSet               = AM.vertexIntSet
    edgeList                   = AM.edgeList
    edgeSet                    = AM.edgeSet
    adjacencyList              = AM.adjacencyList
    preSet                     = AM.preSet
    postSet                    = AM.postSet
    adjacencyMap               = AM.adjacencyMap
    adjacencyIntMap            = IntMap.fromAscList
                               . map (fmap $ IntSet.fromAscList . Set.toAscList)
                               . Map.toAscList
                               . AM.adjacencyMap
    dfsForest                  = AM.dfsForest
    dfsForestFrom              = AM.dfsForestFrom
    dfs                        = AM.dfs
    reachable                  = AM.reachable
    topSort                    = AM.topSort
    isAcyclic                  = AM.isAcyclic
    toAdjacencyMap             = id
    toAdjacencyIntMap          = AIM.AM . adjacencyIntMap
    toAdjacencyMapTranspose    = AM.transpose . toAdjacencyMap
    toAdjacencyIntMapTranspose = AIM.transpose . toAdjacencyIntMap
    isDfsForestOf              = AM.isDfsForestOf
    isTopSortOf                = AM.isTopSortOf

instance ToGraph AIM.AdjacencyIntMap where
    type ToVertex AIM.AdjacencyIntMap = Int
    toGraph                    = G.stars
                               . map (fmap IntSet.toList)
                               . IntMap.toList
                               . AIM.adjacencyIntMap
    isEmpty                    = AIM.isEmpty
    hasVertex                  = AIM.hasVertex
    hasEdge                    = AIM.hasEdge
    vertexCount                = AIM.vertexCount
    edgeCount                  = AIM.edgeCount
    vertexList                 = AIM.vertexList
    vertexSet                  = Set.fromAscList . IntSet.toAscList . AIM.vertexIntSet
    vertexIntSet               = AIM.vertexIntSet
    edgeList                   = AIM.edgeList
    edgeSet                    = AIM.edgeSet
    adjacencyList              = AIM.adjacencyList
    preIntSet                  = AIM.preIntSet
    postIntSet                 = AIM.postIntSet
    adjacencyMap               = Map.fromAscList
                               . map (fmap $ Set.fromAscList . IntSet.toAscList)
                               . IntMap.toAscList
                               . AIM.adjacencyIntMap
    dfsForest                  = AIM.dfsForest
    dfsForestFrom              = AIM.dfsForestFrom
    dfs                        = AIM.dfs
    reachable                  = AIM.reachable
    topSort                    = AIM.topSort
    isAcyclic                  = AIM.isAcyclic
    adjacencyIntMap            = AIM.adjacencyIntMap
    toAdjacencyMap             = AM.AM . adjacencyMap
    toAdjacencyIntMap          = id
    toAdjacencyMapTranspose    = AM.transpose . toAdjacencyMap
    toAdjacencyIntMapTranspose = AIM.transpose . toAdjacencyIntMap
    isDfsForestOf              = AIM.isDfsForestOf
    isTopSortOf                = AIM.isTopSortOf

-- TODO: Get rid of "Relation.Internal" and move this instance to "Relation".
instance Ord a => ToGraph (R.Relation a) where
    type ToVertex (R.Relation a) = a
    toGraph r                  = G.vertices (Set.toList $ R.domain   r) `G.overlay`
                                 G.edges    (Set.toList $ R.relation r)
    isEmpty                    = R.isEmpty
    hasVertex                  = R.hasVertex
    hasEdge                    = R.hasEdge
    vertexCount                = R.vertexCount
    edgeCount                  = R.edgeCount
    vertexList                 = R.vertexList
    vertexSet                  = R.vertexSet
    vertexIntSet               = R.vertexIntSet
    edgeList                   = R.edgeList
    edgeSet                    = R.edgeSet
    adjacencyList              = R.adjacencyList
    adjacencyMap               = Map.fromAscList
                               . map (fmap Set.fromAscList)
                               . R.adjacencyList
    adjacencyIntMap            = IntMap.fromAscList
                               . map (fmap IntSet.fromAscList)
                               . R.adjacencyList
    toAdjacencyMap             = AM.AM . adjacencyMap
    toAdjacencyIntMap          = AIM.AM . adjacencyIntMap
    toAdjacencyMapTranspose    = AM.transpose . toAdjacencyMap
    toAdjacencyIntMapTranspose = AIM.transpose . toAdjacencyIntMap


instance (Ord a, Dioid e) => ToGraph (LAM.AdjacencyMap a e) where
    type ToVertex (LAM.AdjacencyMap a e) = a
    toGraph                    = G.stars
                               . map (fmap (fmap fst . Map.toList))
                               . Map.toList
                               . LAM.adjacencyMap
    isEmpty                    = LAM.isEmpty
    hasVertex                  = LAM.hasVertex
    hasEdge                    = LAM.hasEdge
    vertexCount                = LAM.vertexCount
    edgeCount                  = LAM.edgeCount
    vertexList                 = LAM.vertexList
    vertexSet                  = LAM.vertexSet
    -- vertexIntSet               = LAM.vertexIntSet
    edgeList                   = LAM.edgeList
    edgeSet                    = LAM.edgeSet
    adjacencyList              = LAM.adjacencyList
    preSet                     = LAM.preSet
    postSet                    = LAM.postSet
    -- adjacencyMap               = LAM.adjacencyMap
    -- adjacencyIntMap            = IntMap.fromAscList
    --                            . map (fmap $ IntSet.fromAscList . Set.toAscList)
    --                            . Map.toAscList
    --                            . LAM.adjacencyMap
    toAdjacencyMap             = toAdjacencyMap
    toAdjacencyIntMap          = AIM.AM . adjacencyIntMap
    toAdjacencyMapTranspose    = toAdjacencyMap . LAM.transpose 
    toAdjacencyIntMapTranspose = AIM.transpose . toAdjacencyIntMap<|MERGE_RESOLUTION|>--- conflicted
+++ resolved
@@ -247,22 +247,8 @@
     adjacencyIntMapTranspose :: ToVertex t ~ Int => t -> IntMap IntSet
     adjacencyIntMapTranspose = AIM.adjacencyIntMap . toAdjacencyIntMapTranspose
 
-<<<<<<< HEAD
-    -- | The transposed /labelled adjacency map/ of a graph: each vertex is associated
-    -- with a set of its /direct predecessors/. Like 'adjacencyMapTranspose' but
-    -- specialised for graphs with labelled edges.
-    --
-    -- @
-    -- adjacencyIntMapTranspose == Algebra.Graph.AdjacencyIntMap.'Algebra.Graph.AdjacencyIntMap.adjacencyIntMap' . 'toAdjacencyIntMapTranspose'
-    -- @
-    labelledAdjacencyMapTranspose :: (Ord (ToVertex t), Dioid e) => t -> Map (ToVertex t) (Map (ToVertex t) e)
-    labelledAdjacencyMapTranspose = LAM.adjacencyMap . toLabelledAdjacencyMapTranspose
-
-    -- | Compute the /depth-first search/ forest of a graph.
-=======
     -- | Compute the /depth-first search/ forest of a graph that corresponds to
     -- searching from each of the graph vertices in the 'Ord' @a@ order.
->>>>>>> a641e907
     --
     -- @
     -- dfsForest == Algebra.Graph.AdjacencyMap.'AM.dfsForest' . toAdjacencyMap
